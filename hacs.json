--- conflicted
+++ resolved
@@ -1,10 +1,6 @@
 {
-<<<<<<< HEAD
-    "name": "ResMed myAir CPAP Sensors (Snuffy2 EU 2FA Dev)"
-=======
     "name": "ResMed myAir CPAP Sensors",
     "zip_release": true,
     "filename": "resmed_myair.zip",
     "homeassistant": "2024.1.0b0"
->>>>>>> 210d6f06
 }