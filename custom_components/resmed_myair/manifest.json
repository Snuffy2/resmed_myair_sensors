{
  "domain": "resmed_myair",
<<<<<<< HEAD
  "name": "ResMed myAir (Snuffy2 EU 2FA Dev)",
  "codeowners": [
    "@prestomation", "@Snuffy2"
  ],
=======
  "name": "ResMed myAir",
  "codeowners": ["@prestomation", "@Snuffy2"],
>>>>>>> 210d6f06
  "config_flow": true,
  "dependencies": ["sensor"],
  "documentation": "https://github.com/prestomation/resmed_myair_sensors/blob/master/README.md",
  "integration_type": "device",
  "iot_class": "cloud_polling",
  "issue_tracker": "https://github.com/prestomation/resmed_myair_sensors/issues",
  "requirements": ["PyJWT"],
  "version": "0.1.0"
}<|MERGE_RESOLUTION|>--- conflicted
+++ resolved
@@ -1,14 +1,7 @@
 {
   "domain": "resmed_myair",
-<<<<<<< HEAD
-  "name": "ResMed myAir (Snuffy2 EU 2FA Dev)",
-  "codeowners": [
-    "@prestomation", "@Snuffy2"
-  ],
-=======
   "name": "ResMed myAir",
   "codeowners": ["@prestomation", "@Snuffy2"],
->>>>>>> 210d6f06
   "config_flow": true,
   "dependencies": ["sensor"],
   "documentation": "https://github.com/prestomation/resmed_myair_sensors/blob/master/README.md",
